import asyncio
import copy
import errno
import glob
import hashlib
import io
import logging
import os
import pathlib
import re
import shutil
import time
import traceback
from datetime import date
from multiprocessing import Event, Lock
from typing import Tuple

import aiofiles
import bashlex
from kobo.rpmlib import parse_nvr
import requests
import yaml
from dockerfile_parse import DockerfileParser
from kobo.rpmlib import parse_nvr
from tenacity import (before_sleep_log, retry, retry_if_not_result,
                      stop_after_attempt, wait_fixed)

from doozerlib import assertion, constants, exectools, logutil, state, util
from doozerlib.brew import get_build_objects, watch_task
from doozerlib.dblib import Record
from doozerlib.exceptions import DoozerFatalError
from doozerlib.model import ListModel, Missing, Model
from doozerlib.pushd import Dir
from doozerlib.source_modifications import SourceModifierFactory
from doozerlib.util import convert_remote_git_to_https, yellow_print

# doozer used to be part of OIT
OIT_COMMENT_PREFIX = '#oit##'
OIT_BEGIN = '##OIT_BEGIN'
OIT_END = '##OIT_END'

CONTAINER_YAML_HEADER = """
# This file is managed by doozer: https://github.com/openshift/doozer
# operated by the OpenShift Automated Release Tooling team (#aos-art on CoreOS Slack).

# Any manual changes will be overwritten by doozer on the next build.
#
# See https://source.redhat.com/groups/public/container-build-system/container_build_system_wiki/odcs_integration_with_osbs
# for more information on maintaining this file and the format and examples

---
"""

# Always ignore these files/folders when rebasing into distgit
# May be added to based on group/image config
BASE_IGNORE = [".git", ".oit", "additional-tags"]

logger = logutil.getLogger(__name__)


def recursive_overwrite(src, dest, ignore=set()):
    """
    Use rsync to copy one file tree to a new location
    """
    exclude = ' --exclude .git '
    for i in ignore:
        exclude += ' --exclude="{}" '.format(i)
    cmd = 'rsync -av {} {}/ {}/'.format(exclude, src, dest)
    exectools.cmd_assert(cmd, retries=3)


def pull_image(url):
    logger.info("Pulling image: %s" % url)

    def wait(_):
        logger.info("Error pulling image %s -- retrying in 60 seconds" % url)
        time.sleep(60)

    exectools.retry(
        3, wait_f=wait,
        task_f=lambda: exectools.cmd_gather(["podman", "pull", url])[0] == 0)


def build_image_ref_name(name):
    return 'openshift/ose-' + re.sub(pattern='^ose-', repl='', string=name)


def map_image_name(name, image_map):
    for match, replacement in image_map.items():
        if name.find(match) != -1:
            return name.replace(match, replacement)
    return name


class DistGitRepo(object):

    def __init__(self, metadata, autoclone=True):
        self.metadata = metadata
        self.config = metadata.config
        self.runtime = metadata.runtime
        self.name = self.metadata.name
        self.distgit_dir = None
        self.dg_path = None
        self.build_status = False
        self.push_status = False

        self.branch = self.runtime.branch
        self.sha = None

        self.source_sha = None
        self.source_full_sha = None
        self.source_latest_tag = None
        self.source_date_epoch = None
        self.actual_source_url = None
        self.public_facing_source_url = None
        # This will be set to True if the source contains embargoed (private) CVE fixes. Defaulting to None which means the value should be determined while rebasing.
        self.private_fix = None

        # If we are rebasing, this map can be populated with
        # variables acquired from the source path.
        self.env_vars_from_source = None

        # Allow the config yaml to override branch
        # This is primarily useful for a sync only group.
        if self.config.distgit.branch is not Missing:
            self.branch = self.config.distgit.branch

        self.logger = self.metadata.logger

        # Initialize our distgit directory, if necessary
        if autoclone:
            self.clone(self.runtime.distgits_dir, self.branch)

    def pull_sources(self):
        """
        Pull any distgit sources (use only after after clone)
        """
        with Dir(self.distgit_dir):
            sources_file: pathlib.Path = self.dg_path.joinpath('sources')
            if not sources_file.exists():
                self.logger.debug('No sources file exists; skipping rhpkg sources')
                return
            exectools.cmd_assert('rhpkg sources')

    def clone(self, distgits_root_dir, distgit_branch):
        if self.metadata.prevent_cloning:
            raise IOError(f'Attempt to clone downstream {self.metadata.distgit_key} after cloning disabled; a regression has been introduced.')

        with Dir(distgits_root_dir):

            namespace_dir = os.path.join(distgits_root_dir, self.metadata.namespace)

            # It is possible we have metadata for the same distgit twice in a group.
            # There are valid scenarios (when they represent different branches) and
            # scenarios where this is a user error. In either case, make sure we
            # don't conflict by stomping on the same git directory.
            self.distgit_dir = os.path.join(namespace_dir, self.metadata.distgit_key)
            self.dg_path = pathlib.Path(self.distgit_dir)

            fake_distgit = (self.runtime.local and 'content' in self.metadata.config)

            if os.path.isdir(self.distgit_dir):
                self.logger.info("Distgit directory already exists; skipping clone: %s" % self.distgit_dir)
                if self.runtime.upcycle:
                    self.logger.info("Refreshing source for '{}' due to --upcycle".format(self.distgit_dir))
                    with Dir(self.distgit_dir):
                        exectools.cmd_assert('git fetch --all', retries=3)
                        exectools.cmd_assert('git reset --hard @{upstream}', retries=3)
            else:

                # Make a directory for the distgit namespace if it does not already exist
                try:
                    os.mkdir(namespace_dir)
                except OSError as e:
                    if e.errno != errno.EEXIST:
                        raise

                if fake_distgit and self.runtime.command in ['images:rebase', 'images:update-dockerfile']:
                    cmd_list = ['mkdir', '-p', self.distgit_dir]
                    self.logger.info("Creating local build dir: {}".format(self.distgit_dir))
                    exectools.cmd_assert(cmd_list)
                else:
                    if self.runtime.command == 'images:build':
                        yellow_print('Warning: images:rebase was skipped and therefore your '
                                     'local build will be sourced from the current dist-git '
                                     'contents and not the typical GitHub source. '
                                     )

                    self.logger.info("Cloning distgit repository [branch:%s] into: %s" % (distgit_branch, self.distgit_dir))

                    # Has the user specified a specific commit to checkout from distgit on the command line?
                    distgit_commitish = self.runtime.downstream_commitish_overrides.get(self.metadata.distgit_key, None)

                    timeout = str(self.runtime.global_opts['rhpkg_clone_timeout'])
                    rhpkg_clone_depth = int(self.runtime.global_opts.get('rhpkg_clone_depth', '0'))

                    if self.metadata.namespace == 'containers' and self.runtime.cache_dir:
                        # Containers don't generally require distgit lookaside. We can rely on normal
                        # git clone & leverage git caches to greatly accelerate things if the user supplied it.
                        gitargs = ['--branch', distgit_branch]

                        if not distgit_commitish:
                            gitargs.append('--single-branch')

                        if not distgit_commitish and rhpkg_clone_depth > 0:
                            gitargs.extend(["--depth", str(rhpkg_clone_depth)])

                        self.runtime.git_clone(self.metadata.distgit_remote_url(), self.distgit_dir, gitargs=gitargs,
                                               set_env=constants.GIT_NO_PROMPTS, timeout=timeout)
                    else:
                        # Use rhpkg -- presently no idea how to cache.
                        cmd_list = ["timeout", timeout]
                        cmd_list.append("rhpkg")

                        if self.runtime.rhpkg_config_lst:
                            cmd_list.extend(self.runtime.rhpkg_config_lst)

                        if self.runtime.user is not None:
                            cmd_list.append("--user=%s" % self.runtime.user)

                        cmd_list.extend(["clone", self.metadata.qualified_name, self.distgit_dir])
                        cmd_list.extend(["--branch", distgit_branch])

                        if not distgit_commitish and rhpkg_clone_depth > 0:
                            cmd_list.extend(["--depth", str(rhpkg_clone_depth)])

                        # Clone the distgit repository. Occasional flakes in clone, so use retry.
                        exectools.cmd_assert(cmd_list, retries=3, set_env=constants.GIT_NO_PROMPTS)

                    if distgit_commitish:
                        with Dir(self.distgit_dir):
                            exectools.cmd_assert(f'git checkout {distgit_commitish}')
        self.sha, _ = exectools.cmd_assert(["git", "-C", self.distgit_dir, "rev-parse", "HEAD"], strip=True)

    def merge_branch(self, target, allow_overwrite=False):
        self.logger.info('Switching to branch: {}'.format(target))
        cmd = ["rhpkg"]
        if self.runtime.rhpkg_config_lst:
            cmd.extend(self.runtime.rhpkg_config_lst)
        cmd.extend(["switch-branch", target])
        exectools.cmd_assert(cmd, retries=3)
        if not allow_overwrite:
            if os.path.isfile('Dockerfile') or os.path.isdir('.oit'):
                raise IOError('Unable to continue merge. Dockerfile found in target branch. Use --allow-overwrite to force.')
        self.logger.info('Merging source branch history over current branch')
        msg = 'Merge branch {} into {}'.format(self.branch, target)
        exectools.cmd_assert(
            cmd=['git', 'merge', '--allow-unrelated-histories', '-m', msg, self.branch],
            retries=3,
            on_retry=['git', 'reset', '--hard', target],  # in case merge failed due to storage
        )

    def has_source(self):
        """
        Check whether this dist-git repo has source content
        """
        return "git" in self.config.content.source or \
               "alias" in self.config.content.source

    def source_path(self):
        """
        :return: Returns the directory containing the source which should be used to populate distgit. This includes
                the source.path subdirectory if the metadata includes one.
        """

        source_root = self.runtime.resolve_source(self.metadata)
        sub_path = self.config.content.source.path

        path = source_root
        if sub_path is not Missing:
            path = os.path.join(source_root, sub_path)

        assertion.isdir(path, "Unable to find path for source [%s] for config: %s" % (path, self.metadata.config_filename))
        return path

    def source_repo_path(self):
        """
        :return: Returns the directory containing the root of the cloned source repo.
        """
        path = self.runtime.resolve_source(self.metadata)
        assertion.isdir(path, "Unable to find path for source [%s] for config: %s" % (path, self.metadata.config_filename))
        return path

    def _get_diff(self):
        return None  # to actually record a diff, child classes must override this function

    def commit(self, commit_message, log_diff=False):
        if self.runtime.local:
            return ''  # no commits if local

        with Dir(self.distgit_dir):
            self.logger.info("Adding commit to local repo: {}".format(commit_message))
            if log_diff:
                diff = self._get_diff()
                if diff and diff.strip():
                    self.runtime.add_distgits_diff(self.metadata.distgit_key, diff)
            if self.source_sha:
                # add short sha of source for audit trail
                commit_message += " - {}".format(self.source_sha)
            commit_message += "\n- MaxFileSize: {}".format(50000000)  # set dist-git size limit to 50MB
            # commit changes; if these flake there is probably not much we can do about it
            exectools.cmd_assert(["git", "add", "-A", "."])
            exectools.cmd_assert(["git", "commit", "--allow-empty", "-m", commit_message])
            rc, sha, err = exectools.cmd_gather(["git", "rev-parse", "HEAD"])
            assertion.success(rc, "Failure fetching commit SHA for {}".format(self.distgit_dir))
        self.sha = sha.strip()
        return self.sha

    def cgit_file_available(self, filename: str = ".oit/signed.repo") -> Tuple[bool, str]:
        """ Check if the specified file associated with the commit hash pushed to distgit is available on cgit
        :return: (existence, url)
        """
        assert self.sha is not None
        self.logger.debug("Checking if distgit commit %s is available on cgit...", self.sha)
        url = self.metadata.cgit_file_url(filename, commit_hash=self.sha, branch=self.branch)
        response = requests.head(url)
        if response.status_code == 404:
            self.logger.debug("Distgit commit %s is not available on cgit", self.sha)
            return False, url
        response.raise_for_status()
        self.logger.debug("Distgit commit %s is available on cgit", self.sha)
        return True, url

    @retry(retry=retry_if_not_result(lambda r: r), wait=wait_fixed(10), stop=stop_after_attempt(60), before_sleep=before_sleep_log(logger, logging.WARNING))
    def wait_on_cgit_file(self, filename: str = ".oit/signed.repo"):
        """ Poll cgit for the specified file associated with the commit hash pushed to distgit
        """
        existence, _ = self.cgit_file_available(filename)
        return existence

    def push(self):
        with Dir(self.distgit_dir):
            self.logger.info("Pushing distgit repository %s", self.name)
            try:
                # When initializing new release branches, a large amount of data needs to
                # be pushed. If every distgit within a release is being pushed at the same
                # time, a single push invocation can take hours to complete -- making the
                # timeout value counterproductive. Limit to 5 simultaneous pushes.
                with self.runtime.get_named_semaphore('rhpkg::push', count=5):
                    timeout = str(self.runtime.global_opts['rhpkg_push_timeout'])
                    exectools.cmd_assert("timeout {} rhpkg push".format(timeout), retries=3)
                    # rhpkg will create but not push tags :(
                    # Not asserting this exec since this is non-fatal if a tag already exists,
                    # and tags in dist-git can't be --force overwritten
                    exectools.cmd_gather(['timeout', '60', 'git', 'push', '--tags'])
            except IOError as e:
                return (self.metadata, repr(e))
            return (self.metadata, True)

    @exectools.limit_concurrency(limit=5)
    async def push_async(self):
        self.logger.info("Pushing distgit repository %s", self.name)
        # When initializing new release branches, an large amount of data needs to
        # be pushed. If every distgit within a release is being pushed at the same
        # time, a single push invocation can take hours to complete -- making the
        # timeout value counterproductive. Limit to 5 simultaneous pushes.
        timeout = str(self.runtime.global_opts['rhpkg_push_timeout'])
        await exectools.cmd_assert_async(["timeout", f"{timeout}", "git", "push", "--follow-tags"], cwd=self.distgit_dir, retries=3)

    def tag(self, version, release):
        if self.runtime.local:
            return ''  # no tags if local

        if version is None:
            return

        tag = '{}'.format(version)

        if release is not None:
            tag = '{}-{}'.format(tag, release)

        with Dir(self.distgit_dir):
            self.logger.info("Adding tag to local repo: {}".format(tag))
            exectools.cmd_gather(["git", "tag", "-f", tag, "-m", tag])


class ImageDistGitRepo(DistGitRepo):

    source_labels = dict(
        old=dict(
            sha='io.openshift.source-repo-commit',
            source='io.openshift.source-repo-url',
            source_commit='io.openshift.source-commit-url',
        ),
        now=dict(
            sha='io.openshift.build.commit.id',
            source='io.openshift.build.source-location',
            source_commit='io.openshift.build.commit.url',
        ),
    )

    def __init__(self, metadata, autoclone=True,
                 source_modifier_factory=SourceModifierFactory()):
        super(ImageDistGitRepo, self).__init__(metadata, autoclone=autoclone)
        self.build_lock = Lock()
        self.build_lock.acquire()
        self.rebase_event = Event()
        self.rebase_status = False
        self.logger = metadata.logger
        self.source_modifier_factory = source_modifier_factory

    def clone(self, distgits_root_dir, distgit_branch):
        super(ImageDistGitRepo, self).clone(distgits_root_dir, distgit_branch)
        self._read_master_data()

    def _get_diff(self):
        rc, out, _ = exectools.cmd_gather(["git", "-C", self.distgit_dir, "diff", "Dockerfile"])
        assertion.success(rc, 'Failed fetching distgit diff')
        return out

    @property
    def image_build_method(self):
        build_method = self.runtime.group_config.default_image_build_method
        # If the build is multistage, override with 'imagebuilder' as required for multistage.
        if 'builder' in self.config.get('from', {}):
            build_method = 'imagebuilder'
        # If our config specifies something, override with that.
        if self.config.image_build_method is not Missing:
            build_method = self.config.image_build_method

        return build_method

    def _write_osbs_image_config(self):
        # Writes OSBS image config (container.yaml).
        # For more info about the format, see https://osbs.readthedocs.io/en/latest/users.html#image-configuration.

        self.logger.info('Generating container.yaml')
        container_config = self._generate_osbs_image_config()

        if 'compose' in container_config:
            self.logger.info("Rebasing with ODCS support")
        else:
            self.logger.info("Rebasing without ODCS support")

        # generate yaml data with header
        content_yml = yaml.safe_dump(container_config, default_flow_style=False)
        with self.dg_path.joinpath('container.yaml').open('w', encoding="utf-8") as rc:
            rc.write(CONTAINER_YAML_HEADER + content_yml)

    def _generate_osbs_image_config(self):
        """
        Generates OSBS image config (container.yaml).
        Returns a dict for the config.

        Example in image yml file:
        odcs:
            packages:
                mode: auto (default) | manual
                # auto - If container.yaml with packages is given from source, use them.
                #        Otherwise all packages with from the Koji build tag will be included.
                # manual - only use list below
                list:
                  - package1
                  - package2
        arches: # Optional list of image specific arches. If given, it must be a subset of group arches.
          - x86_64
          - s390x
        container_yaml: ... # verbatim container.yaml content (see https://source.redhat.com/groups/public/container-build-system/container_build_system_wiki/odcs_integration_with_osbs)
        """

        # list of platform (architecture) names to build this image for
        arches = self.metadata.get_arches()

        # override image config with this dict
        config_overrides = {}
        if self.config.container_yaml is not Missing:
            config_overrides = copy.deepcopy(self.config.container_yaml.primitive())

        if self.config.content.source.pkg_managers is not Missing:
            # If a package manager is specified, then configure cachito.
            # https://source.redhat.com/groups/public/container-build-system/container_build_system_wiki/containers_from_source_multistage_builds_in_osbs#jive_content_id_Cachito_Integration
            config_overrides.update({
                'remote_source': {
                    'repo': convert_remote_git_to_https(self.actual_source_url),
                    'ref': self.source_full_sha,
                    'pkg_managers': self.config.content.source.pkg_managers.primitive(),
                }
            })

        if self.image_build_method is not Missing:
            config_overrides['image_build_method'] = self.image_build_method

        if arches:
            config_overrides.setdefault('platforms', {})['only'] = arches

        if not self.runtime.group_config.doozer_feature_gates.odcs_enabled and not self.runtime.odcs_mode:
            # ODCS mode is not enabled
            return config_overrides

        odcs = self.config.odcs
        if odcs is Missing:
            # image yml doesn't have `odcs` field defined
            if not self.runtime.group_config.doozer_feature_gates.odcs_aggressive:
                # Doozer's odcs_aggressive feature gate is off, disable ODCS mode for this image
                return config_overrides
            self.logger.warning("Enforce ODCS auto mode because odcs_aggressive feature gate is on")

        package_mode = odcs.packages.get('mode', 'auto')
        valid_package_modes = ['auto', 'manual']
        if package_mode not in valid_package_modes:
            raise ValueError('odcs.packages.mode must be one of {}'.format(', '.join(valid_package_modes)))

        # generate container.yaml content for ODCS
        config = {}
        if self.has_source():  # if upstream source provides container.yaml, load it.
            source_container_yaml = os.path.join(self.source_path(), 'container.yaml')
            if os.path.isfile(source_container_yaml):
                with open(source_container_yaml, 'r') as scy:
                    config = yaml.full_load(scy)

        # ensure defaults
        config.setdefault('compose', {}).setdefault('pulp_repos', True)

        # create package list for ODCS, see https://osbs.readthedocs.io/en/latest/users.html#compose
        if package_mode == 'auto':
            if isinstance(config["compose"].get("packages"), list):
                # container.yaml with packages was given from source
                self.logger.info("Use ODCS package list from source")
            else:
                config["compose"]["packages"] = []  # empty list composes all packages from the current Koji target
        elif package_mode == 'manual':
            if not odcs.packages.list:
                raise ValueError('odcs.packages.mode == manual but none specified in odcs.packages.list')
            config["compose"]["packages"] = list(odcs.packages.list)

        # apply overrides
        config.update(config_overrides)
        return config

    def _write_cvp_owners(self):
        """
        The Container Verification Pipeline will notify image owners when their image is
        not passing CVP tests. ART knows these owners and needs to write them into distgit
        for CVP to find.
        :return:
        """
        self.logger.debug("Generating cvp-owners.yml for {}".format(self.metadata.distgit_key))
        with self.dg_path.joinpath('cvp-owners.yml').open('w', encoding="utf-8") as co:
            if self.config.owners:  # Not missing and non-empty
                # only spam owners on failure; ref. https://red.ht/2x0edYd
                owners = {owner: "FAILURE" for owner in self.config.owners}
                yaml.safe_dump(owners, co, default_flow_style=False)

    def _generate_repo_conf(self):
        """
        Generates a repo file in .oit/repo.conf
        """

        self.logger.debug("Generating repo file for Dockerfile {}".format(self.metadata.distgit_key))

        # Make our metadata directory if it does not exist
        util.mkdirs(self.dg_path.joinpath('.oit'))

        repos = self.runtime.repos
        enabled_repos = self.config.get('enabled_repos', [])
        non_shipping_repos = self.config.get('non_shipping_repos', [])

        for t in repos.repotypes:
            with self.dg_path.joinpath('.oit', f'{t}.repo').open('w', encoding="utf-8") as rc:
                content = repos.repo_file(t, enabled_repos=enabled_repos)
                rc.write(content)

        with self.dg_path.joinpath('content_sets.yml').open('w', encoding="utf-8") as rc:
            rc.write(repos.content_sets(enabled_repos=enabled_repos, non_shipping_repos=non_shipping_repos))

    def _read_master_data(self):
        with Dir(self.distgit_dir):
            self.org_image_name = None
            self.org_version = None
            self.org_release = None
            # Read in information about the image we are about to build
            dockerfile = os.path.join(Dir.getcwd(), 'Dockerfile')
            if os.path.isfile(dockerfile):
                dfp = DockerfileParser(path=dockerfile)
                self.org_image_name = dfp.labels.get("name")
                self.org_version = dfp.labels.get("version")
                self.org_release = dfp.labels.get("release")  # occasionally no release given

    def push_image(self, tag_list, push_to_defaults, additional_registries=[], version_release_tuple=None,
                   push_late=False, dry_run=False, registry_config_dir=None, filter_by_os=None):
        """
        Pushes the most recent image built for this distgit repo. This is
        accomplished by looking at the 'version' field in the Dockerfile or
        the version_release_tuple argument and querying
        brew for the most recent images built for that version.
        :param tag_list: The list of tags to apply to the image (overrides default tagging pattern).
        :param push_to_defaults: Boolean indicating whether group/image yaml defined registries should be pushed to.
        :param additional_registries: A list of non-default registries (optional namespace included) to push the image to.
        :param version_release_tuple: Specify a version/release to pull as the source (if None, the latest build will be pulled).
        :param push_late: Whether late pushes should be included.
        :param dry_run: Will only print the docker operations that would have taken place.
        :return: Returns True if successful (exception otherwise)
        """

        # Late pushes allow certain images to be the last of a group to be
        # pushed to mirrors. CI/CD systems may initiate operations based on the
        # update a given image and all other images need to be in place
        # when that special image is updated. The special images are there
        # pushed "late"
        # Actions that need to push all images need to push all images
        # need to make two passes/invocations of this method: one
        # with push_late=False and one with push_late=True.

        is_late_push = False
        if self.config.push.late is not Missing:
            is_late_push = self.config.push.late

        if push_late != is_late_push:
            return (self.metadata.distgit_key, True)

        push_names = []

        if push_to_defaults:
            push_names.extend(self.metadata.get_default_push_names())

        push_names.extend(self.metadata.get_additional_push_names(additional_registries))

        # Nothing to push to? We are done.
        if not push_names:
            return (self.metadata.distgit_key, True)

        # get registry_config_json file must before with Dir(self.distgit_dir)
        # so that relative path or env like DOCKER_CONFIG will not pointed to distgit dir.
        registry_config_file = ''
        if registry_config_dir is not None:
            registry_config_file = util.get_docker_config_json(registry_config_dir)

        with Dir(self.distgit_dir):

            if version_release_tuple:
                version = version_release_tuple[0]
                release = version_release_tuple[1]
            else:

                # History
                # We used to rely on the "release" label being set in the Dockerfile, but this is problematic for several reasons.
                # (1) If 'release' is not set, OSBS will determine one automatically that does not conflict
                #       with a pre-existing image build. This is extremely helpful since we don't have to
                #       worry about bumping the release during refresh images. This means we generally DON'T
                #       want the release label in the file and can't, therefore, rely on it being there.
                # (2) People have logged into distgit before in order to bump the release field. This happening
                #       at the wrong time breaks the build.

                # If the version & release information was not specified,
                # try to detect latest build from brew.
                # Read in version information from the Distgit dockerfile
                _, version, release = self.metadata.get_latest_build_info()

            image_name_and_version = "%s:%s-%s" % (self.config.name, version, release)
            brew_image_url = self.runtime.resolve_brew_image_url(image_name_and_version)

            push_tags = list(tag_list)

            # If no tags were specified, build defaults
            if not push_tags:
                push_tags = self.metadata.get_default_push_tags(version, release)

            all_push_urls = []

            for image_name in push_names:
                try:
                    repo = image_name.split('/', 1)

                    action = "push"
                    record = {
                        "distgit_key": self.metadata.distgit_key,
                        "distgit": '{}/{}'.format(self.metadata.namespace, self.metadata.name),
                        "repo": repo,  # ns/repo
                        "name": image_name,  # full registry/ns/repo
                        "version": version,
                        "release": release,
                        "message": "Unknown failure",
                        "tags": ", ".join(push_tags),
                        "status": -1,
                        # Status defaults to failure until explicitly set by success. This handles raised exceptions.
                    }

                    for push_tag in push_tags:
                        # Collect next SRC=DEST input
                        url = '{}:{}'.format(image_name, push_tag)
                        self.logger.info("Adding '{}' to push list".format(url))
                        all_push_urls.append("{}={}".format(brew_image_url, url))

                    if dry_run:
                        for push_url in all_push_urls:
                            self.logger.info('Would have tagged {} as {}'.format(brew_image_url, push_url.split('=')[1]))
                        dr = "--dry-run=true"
                    else:
                        dr = ""

                    if self.runtime.group_config.insecure_source:
                        insecure = "--insecure=true"
                    else:
                        insecure = ""

                    push_config_dir = os.path.join(self.runtime.working_dir, 'push')
                    if not os.path.isdir(push_config_dir):
                        try:
                            os.mkdir(push_config_dir)
                        except OSError as e:
                            # File exists, and it's a directory,
                            # another thread already created this dir, that's OK.
                            if e.errno == errno.EEXIST and os.path.isdir(push_config_dir):
                                pass
                            else:
                                raise

                    push_config = os.path.join(push_config_dir, self.metadata.distgit_key)

                    if os.path.isfile(push_config):
                        # just delete it to ease creating new config
                        os.remove(push_config)

                    with io.open(push_config, 'w', encoding="utf-8") as pc:
                        pc.write('\n'.join(all_push_urls))
                    mirror_cmd = 'oc image mirror '
                    if filter_by_os is not None:
                        mirror_cmd += "--filter-by-os={}".format(filter_by_os)
                    mirror_cmd += " {} {} --filename={}".format(dr, insecure, push_config)
                    if registry_config_file != '':
                        mirror_cmd += f" --registry-config={registry_config_file}"

                    if dry_run:  # skip everything else if dry run
                        continue
                    else:
                        for r in range(10):
                            self.logger.info("Mirroring image [retry={}]".format(r))
                            rc, out, err = exectools.cmd_gather(mirror_cmd)
                            if rc == 0:
                                break
                            self.logger.info("Error mirroring image -- retrying in 60 seconds.\n{}".format(err))
                            time.sleep(60)

                        lstate = self.runtime.state[self.runtime.command] if self.runtime.command == 'images:push' else None

                        if rc != 0:
                            if lstate:
                                state.record_image_fail(lstate, self.metadata, 'Build failure', self.runtime.logger)
                            # Unable to push to registry
                            raise IOError('Error pushing image: {}'.format(err))
                        else:
                            if lstate:
                                state.record_image_success(lstate, self.metadata)
                            self.logger.info('Success mirroring image')

                        record["message"] = "Successfully pushed all tags"
                        record["status"] = 0

                except Exception as ex:
                    lstate = self.runtime.state[self.runtime.command] if self.runtime.command == 'images:push' else None
                    if lstate:
                        state.record_image_fail(lstate, self.metadata, str(ex), self.runtime.logger)

                    record["message"] = "Exception occurred: %s" % str(ex)
                    self.logger.info("Error pushing %s: %s" % (self.metadata.distgit_key, ex))
                    raise

                finally:
                    self.runtime.add_record(action, **record)

            return (self.metadata.distgit_key, True)

    def wait_for_build(self, who_is_waiting):
        """
        Blocks the calling thread until this image has been built by doozer or throws an exception if this
        image cannot be built.
        :param who_is_waiting: The caller's distgit_key (i.e. the waiting image).
        :return: Returns when the image has been built or throws an exception if the image could not be built.
        """
        self.logger.info("Member waiting for me to build: %s" % who_is_waiting)
        # This lock is in an acquired state until this image definitively succeeds or fails.
        # It is then released. Child images waiting on this image should block here.
        with self.build_lock:
            if not self.build_status:
                raise IOError(
                    "Error building image: %s (%s was waiting)" % (self.metadata.qualified_name, who_is_waiting))
            else:
                self.logger.info("Member successfully waited for me to build: %s" % who_is_waiting)

    def _set_wait_for(self, image_name, terminate_event):
        image = self.runtime.resolve_image(image_name, False)
        if image is None:
            self.logger.info("Skipping image build since it is not included: %s" % image_name)
            return
        parent_dgr = image.distgit_repo()
        parent_dgr.wait_for_build(self.metadata.qualified_name)
        if terminate_event.is_set():
            raise KeyboardInterrupt()

    def wait_for_rebase(self, image_name, terminate_event):
        """ Wait for image_name to be rebased. """
        image = self.runtime.resolve_image(image_name, False)
        if image is None:
            self.logger.info("Skipping image build since it is not included: %s" % image_name)
            return
        dgr = image.distgit_repo()
        dgr.rebase_event.wait()
        if not dgr.rebase_status:  # failed to rebase
            raise IOError(f"Error building image: {self.metadata.qualified_name} ({image_name} was waiting)")
        if terminate_event.is_set():
            raise KeyboardInterrupt()
        pass

    def build_container(
            self, profile, push_to_defaults, additional_registries, terminate_event,
            scratch=False, retries=3, realtime=False, dry_run=False, registry_config_dir=None, filter_by_os=None):
        """
        This method is designed to be thread-safe. Multiple builds should take place in brew
        at the same time. After a build, images are pushed serially to all mirrors.
        DONT try to change cwd during this time, all threads active will change cwd
        :param profile: image build profile
        :param push_to_defaults: If default registries should be pushed to.
        :param additional_registries: A list of non-default registries resultant builds should be pushed to.
        :param terminate_event: Allows the main thread to interrupt the build.
        :param scratch: Whether this is a scratch build. UNTESTED.
        :param retries: Number of times the build should be retried.
        :return: True if the build was successful
        """
        if self.org_image_name is None or self.org_version is None:
            if not os.path.isfile(os.path.join(self.distgit_dir, 'Dockerfile')):
                msg = ('No Dockerfile found in {}'.format(self.distgit_dir))
            else:
                msg = ('Unknown error loading Dockerfile information')

            self.logger.info(msg)
            state.record_image_fail(self.runtime.state[self.runtime.command], self.metadata, msg, self.runtime.logger)
            return (self.metadata.distgit_key, False)

        action = "build"
        release = self.org_release if self.org_release is not None else '?'
        record = {
            "dir": self.distgit_dir,
            "dockerfile": "%s/Dockerfile" % self.distgit_dir,
            "distgit": self.metadata.distgit_key,
            "image": self.org_image_name,
            "owners": ",".join(list(self.config.owners) if self.config.owners is not Missing else []),
            "version": self.org_version,
            "release": release,
            "message": "Unknown failure",
            "task_id": "n/a",
            "task_url": "n/a",
            "status": -1,
            "push_status": -1,
            # Status defaults to failure until explicitly set by success. This handles raised exceptions.
        }

        if self.runtime.local and release == '?':
            target_tag = self.org_version
        else:
            target_tag = "{}-{}".format(self.org_version, release)
        target_image = ":".join((self.org_image_name, target_tag))

        try:
            # If this image is FROM another group member, we need to wait on that group member
            # Use .get('from',None) since from is a reserved word.
            image_from = Model(self.config.get('from', None))
            if image_from.member is not Missing:
                self._set_wait_for(image_from.member, terminate_event)
            for builder in image_from.get('builder', []):
                if 'member' in builder:
                    self._set_wait_for(builder['member'], terminate_event)

            if self.runtime.assembly and util.isolate_assembly_in_release(release) != self.runtime.assembly:
                # Assemblies should follow its naming convention
                raise ValueError(f"Image {self.name} is not rebased with assembly '{self.runtime.assembly}'.")

            # Allow an image to wait on an arbitrary image in the group. This is presently
            # just a workaround for: https://projects.engineering.redhat.com/browse/OSBS-5592
            if self.config.wait_for is not Missing:
                self._set_wait_for(self.config.wait_for, terminate_event)

            if self.runtime.local:
                self.build_status = self._build_container_local(target_image, profile["repo_type"], realtime)
                if not self.build_status:
                    state.record_image_fail(self.runtime.state[self.runtime.command], self.metadata, 'Build failure', self.runtime.logger)
                else:
                    state.record_image_success(self.runtime.state[self.runtime.command], self.metadata)
                return (self.metadata.distgit_key, self.build_status)  # do nothing more since it's local only
            else:
                def wait(n):
                    self.logger.info("Async error in image build thread [attempt #{}]".format(n + 1))
                    # No need to retry if the failure will just recur
                    error = self._detect_permanent_build_failures(self.runtime.group_config.image_build_log_scanner)
                    if error is not None:
                        for match in re.finditer("No package (.*) available", error):
                            self._add_missing_pkgs(match.group(1))
                        raise exectools.RetryException(
                            "Saw permanent error in build logs:\n{}\nWill not retry after {} failed attempt(s)"
                            .format(error, n + 1)
                        )
                    # Brew does not handle an immediate retry correctly, wait
                    # before trying another build, terminating if interrupted.
                    if terminate_event.wait(timeout=5 * 60):
                        raise KeyboardInterrupt()

                if len(self.metadata.targets) > 1:
                    # FIXME: Currently we don't really support building images against multiple targets,
                    # or we would overwrite the image tag when pushing to the registry.
                    # `targets` is defined as an array just because we want to keep consistency with RPM build.
                    raise DoozerFatalError("Building images against multiple targets is not currently supported.")
                target = self.metadata.targets[0]

                exectools.retry(
                    retries=retries, wait_f=wait,
                    task_f=lambda: self._build_container(
                        target_image, target, profile["signing_intent"], profile["repo_type"], profile["repo_list"], terminate_event,
                        scratch, record, dry_run=dry_run))

            # Just in case someone else is building an image, go ahead and find what was just
            # built so that push_image will have a fixed point of reference and not detect any
            # subsequent builds.
            push_version, push_release = ('', '')
            if not dry_run and not scratch:
                nvr = parse_nvr(record["nvrs"].split(",")[0])
                push_version = nvr["version"]
                push_release = nvr["release"]
            record["message"] = "Success"
            record["status"] = 0
            self.build_status = True

        except (Exception, KeyboardInterrupt):
            tb = traceback.format_exc()
            record["message"] = "Exception occurred:\n{}".format(tb)
            self.logger.info("Exception occurred during build:\n{}".format(tb))
            # This is designed to fall through to finally. Since this method is designed to be
            # threaded, we should not throw an exception; instead return False.
        finally:
            # Regardless of success, allow other images depending on this one to progress or fail.
            self.build_lock.release()

        self.push_status = True  # if if never pushes, the status is True
        if not scratch and self.build_status and (push_to_defaults or additional_registries):
            # If this is a scratch build, we aren't going to be pushing. We might be able to determine the
            # image name by parsing the build log, but not worth the effort until we need scratch builds.
            # The image name for a scratch build looks something like:
            # brew-pulp-docker01.web.prod.ext.phx2.redhat.com:8888/openshift3/ose-base:rhaos-3.7-rhel-7-docker-candidate-16066-20170829214444

            # To ensure we don't overwhelm the system building, pull & push synchronously
            with self.runtime.mutex:
                self.push_status = False
                try:
                    self.push_image([], push_to_defaults, additional_registries, version_release_tuple=(push_version, push_release), registry_config_dir=registry_config_dir, filter_by_os=filter_by_os)
                    self.push_status = True
                except Exception as push_e:
                    self.logger.info("Error during push after successful build: %s" % str(push_e))
                    self.push_status = False

        record['push_status'] = '0' if self.push_status else '-1'

        self.runtime.add_record(action, **record)
        lstate = self.runtime.state[self.runtime.command]
        if not (self.build_status and self.push_status):
            state.record_image_fail(lstate, self.metadata, 'Build failure', self.runtime.logger)
        else:
            state.record_image_success(lstate, self.metadata)
        return (self.metadata.distgit_key, self.build_status and self.push_status)

    def _build_container_local(self, target_image, repo_type, realtime=False):
        """
        The part of `build_container` which actually starts the build,
        separated for clarity. Local build version.
        """

        if self.image_build_method == 'imagebuilder':
            builder = 'imagebuilder -mount '
        else:
            builder = 'podman build -v '

        cmd = builder
        self.logger.info("Building image: %s" % target_image)
        cmd += '{dir}/.oit/{repo_type}.repo:/etc/yum.repos.d/{repo_type}.repo -t {name}{tag} -t {name}:latest .'

        name_split = target_image.split(':')
        name = name_split[0]
        tag = None
        if len(name_split) > 1:
            tag = name_split[1]

        args = {
            'dir': self.distgit_dir,
            'repo_type': repo_type,
            'name': name,
            'tag': ':{}'.format(tag) if tag else ''
        }

        cmd = cmd.format(**args)

        with Dir(self.distgit_dir):
            self.logger.info(cmd)
            rc, out, err = exectools.cmd_gather(cmd, realtime=True)

            if rc != 0:
                self.logger.error("Error running {}: out={}  ; err={}".format(builder, out, err))
                return False

            self.logger.debug(out + '\n\n' + err)

            self.logger.info("Successfully built image: {}".format(target_image))
        return True

    def update_build_db(self, success_flag, task_id=None, scratch=False):

        if scratch:
            return

        with Dir(self.distgit_dir):
            commit_sha = exectools.cmd_assert('git rev-parse HEAD')[0].strip()[:8]
            invoke_ts = str(int(round(time.time() * 1000)))
            invoke_ts_iso = self.runtime.timestamp()

            with self.runtime.db.record('build', metadata=self.metadata):
                Record.set('build.time.unix', invoke_ts)
                Record.set('build.time.iso', invoke_ts_iso)
                Record.set('dg.commit', commit_sha)
                Record.set('brew.task_state', 'success' if success_flag else 'failure')
                Record.set('brew.task_id', task_id)

                dfp = DockerfileParser(str(Dir.getpath().joinpath('Dockerfile')))
                for label_name in ['version', 'release', 'name', 'com.redhat.component']:
                    Record.set(f'label.{label_name}', dfp.labels.get(label_name, ''))

                Record.set('label.version', dfp.labels.get('version', ''))
                Record.set('label.release', dfp.labels.get('release', ''))
                for k, v in dfp.labels.items():
                    if k.startswith('io.openshift.'):
                        Record.set(f'label.{k}', dfp.labels[k])

                for k, v in dfp.envs.items():
                    if k.startswith('KUBE_') or k.startswith('OS_'):
                        Record.set(f'env.{k}', dfp.envs.get(k, ''))

                Record.set('incomplete', False)
                if task_id is not None:
                    try:
                        with self.runtime.shared_koji_client_session() as kcs:
                            task_result = kcs.getTaskResult(task_id, raise_fault=False)
                            import pprint
                            pprint.pprint(task_result)
                            """
                            success example result:
                            { 'koji_builds': ['1182060'],    # build_id created by task
                              'repositories': [
                                 'registry-proxy.engineering.redhat.com/rh-osbs/openshift-ose-ose-metering-ansible-operator-metadata:latest',
                                 ...
                               ]
                            }
                            fail example result:
                            { 'faultCode': 1018,
                              'faultString': 'log entries',
                            }
                            """
                            Record.set('brew.faultCode', task_result.get('faultCode', 0))
                            build_ids = task_result.get('koji_builds', [])
                            Record.set('brew.build_ids', ','.join(build_ids))  # comma delimited list if > 1
                            image_shas = []
                            for idx, build_id in enumerate(build_ids):
                                build_info = Model(kcs.getBuild(int(
                                    build_id)))  # Example: https://gist.github.com/jupierce/fe05f8fe310fdf8aa8b5c5991cf21f05

                                main_sha = build_info.extra.typeinfo.image.index.digests  # Typically contains manifest list sha
                                if main_sha:
                                    image_shas.extend(main_sha.values())

                                for build_datum in ['id', 'source', 'version', 'nvr', 'name', 'release',
                                                    'package_id']:
                                    Record.set(f'build.{idx}.{build_datum}', build_info.get(build_datum, ''))

                                archives = ListModel(kcs.listArchives(int(build_id)))  # https://gist.github.com/jupierce/6f27ebf35e88ed5a9a2c8e66fdcd34b4
                                for archive in archives:
                                    archive_shas = archive.extra.docker.digests
                                    if archive_shas:
                                        image_shas.extend(archive_shas.values())

                            Record.set('brew.image_shas', ','.join(image_shas))

                    except:
                        Record.set('incomplete', True)
                        traceback.print_exc()
                        self.logger.error(f'Unable to extract brew task information for {task_id}')

    def _build_container(self, target_image, target, signing_intent, repo_type, repo_list, terminate_event,
                         scratch, record, dry_run=False):
        """
        The part of `build_container` which actually starts the build,
        separated for clarity. Brew build version.
        """
        self.logger.info("Building image: %s" % target_image)
        cmd_list = ["rhpkg"]
        if self.runtime.rhpkg_config_lst:
            cmd_list.extend(self.runtime.rhpkg_config_lst)

        cmd_list.append("--path=%s" % self.distgit_dir)

        if self.runtime.user is not None:
            cmd_list.append("--user=%s" % self.runtime.user)

        cmd_list += (
            "container-build",
            "--nowait",  # Run the build with --nowait so that we can immediately get information about the brew task
        )

        if target:
            cmd_list.append("--target")
            cmd_list.append(target)

        # Determine if ODCS is enabled by looking at container.yaml.
        odcs_enabled = False
        osbs_image_config_path = os.path.join(self.distgit_dir, "container.yaml")
        if os.path.isfile(osbs_image_config_path):
            with open(osbs_image_config_path, "r") as f:
                image_config = yaml.safe_load(f)
            odcs_enabled = "compose" in image_config

        if odcs_enabled:
            self.logger.info("About to build image in ODCS mode with signing intent {}.".format(signing_intent))
            cmd_list.append('--signing-intent')
            cmd_list.append(signing_intent)
        else:
            if repo_type and not repo_list:  # If --repo was not specified on the command line
                repo_file = f".oit/{repo_type}.repo"
                if not dry_run:
                    existence, repo_url = self.cgit_file_available(repo_file)
                else:
                    self.logger.warning("[DRY RUN] Would have checked if cgit repo file is present.")
                    existence, repo_url = True, f"https://cgit.example.com/{repo_file}"
                if not existence:
                    raise FileNotFoundError(f"Repo file {repo_file} is not available on cgit; cgit cache may not be reflecting distgit in a timely manner.")
                repo_list = [repo_url]

            if repo_list:
                # rhpkg supports --repo-url [URL [URL ...]]
                cmd_list.append("--repo-url")
                cmd_list.extend(repo_list)

        if scratch:
            cmd_list.append("--scratch")

        if dry_run:
            # `rhpkg --dry-run container-build` doesn't really work. Print the command instread.
            self.logger.warning("[Dry Run] Would have run command " + " ".join(cmd_list))
            self.logger.info("[Dry Run] Successfully built image: {}".format(target_image))
            return True

        try:

            # Run the build with --nowait so that we can immediately get information about the brew task
            rc, out, err = exectools.cmd_gather(cmd_list)

            if rc != 0:
                # Probably no point in continuing.. can't contact brew?
                self.logger.info("Unable to create brew task: out={}  ; err={}".format(out, err))
                self.update_build_db(False, scratch=scratch)
                return False

            # Otherwise, we should have a brew task we can monitor listed in the stdout.
            out_lines = out.splitlines()

            # Look for a line like: "Created task: 13949050" . Extract the identifier.
            task_id = next((created_line.split(":")[1]).strip() for created_line in out_lines if
                           created_line.startswith("Created task:"))

            record["task_id"] = task_id

            # Look for a line like: "Task info: https://brewweb.engineering.redhat.com/brew/taskinfo?taskID=13948942"
            task_url = next((info_line.split(":", 1)[1]).strip() for info_line in out_lines if
                            info_line.startswith("Task info:"))

            self.logger.info("Build running: {}".format(task_url))

            record["task_url"] = task_url

            # Now that we have the basics about the task, wait for it to complete
            error = watch_task(self.runtime.build_retrying_koji_client(), self.logger.info, task_id, terminate_event)

            # Looking for something like the following to conclude the image has already been built:
            # BuildError: Build for openshift-enterprise-base-v3.7.0-0.117.0.0 already exists, id 588961
            # Note it is possible that a Brew task fails with a build record left (https://issues.redhat.com/browse/ART-1723).
            # Didn't find a variable in the context to get the Brew NVR or ID. Extracting the build ID from the error message.
            # Hope the error message format will not change.
            match = None
            if error:
                match = re.search(r"already exists, id (\d+)", error)
            if match:
                with self.runtime.shared_koji_client_session() as kcs:
                    builds = get_build_objects([int(match[1])], kcs)
                if builds and builds[0] and builds[0].get('state') == 1:  # State 1 means complete.
                    self.logger.info("Image already built against this dist-git commit (or version-release tag): {}".format(target_image))
                    error = None

            # Gather brew-logs
            logs_rc, _, logs_err = exectools.cmd_gather(["brew", "download-logs", "-d", self._logs_dir(), task_id])

            if logs_rc != 0:
                self.logger.info("Error downloading build logs from brew for task %s: %s" % (task_id, logs_err))
            else:
                self._extract_container_build_logs(task_id)
                if error is None:
                    # even if the build completed without error, check the logs for problems
                    error = self._detect_permanent_build_failures(self.runtime.group_config.image_build_log_scanner)

            if error is not None:
                # An error occurred. We don't have a viable build.
                self.update_build_db(False, task_id=task_id, scratch=scratch)
                self.logger.info("Error building image: {}, {}".format(task_url, error))
                return False

            with self.runtime.shared_koji_client_session() as koji_api:
                koji_api.gssapi_login()
                # Unlike rpm build, koji_api.listBuilds(taskID=...) doesn't support image build. For now, let's use a different approach.
                taskResult = koji_api.getTaskResult(task_id)
                build_id = int(taskResult["koji_builds"][0])
                build_info = koji_api.getBuild(build_id)
                record["nvrs"] = build_info["nvr"]
                if self.runtime.hotfix:
                    # Tag the image so they don't get garbage collected.
                    self.runtime.logger.info(f'Tagging {self.metadata.get_component_name()} build {build_info["nvr"]} with {self.metadata.hotfix_brew_tag()} to prevent garbage collection')
                    koji_api.tagBuild(self.metadata.hotfix_brew_tag(), build_info["nvr"])

            self.update_build_db(True, task_id=task_id, scratch=scratch)
            self.logger.info("Successfully built image: {} ; {}".format(target_image, task_url))
            return True
        finally:
            try:
                with Dir(self.distgit_dir):
                    exectools.cmd_assert(['git', 'push', '--tags', '--force'], retries=3)
            except:
                self.logger.error('Unable to push tags to distgit!')

    def _logs_dir(self, task_id=None):
        segments = [self.runtime.brew_logs_dir, self.metadata.distgit_key]
        if task_id is not None:
            segments.append("noarch-" + task_id)
        return os.path.join(*segments)

    def _extract_container_build_logs(self, task_id):
        """
        Look through build logs and extract the part that's just the actual docker or imagebuilder build
        so that devs do not have to wade through the full atomic_reactor logs.
        If found in a log, the extracted text is written to the same filename with prefix "container-build-"

        :param task_id: string with the build task so we can find the downloaded logs
        """
        logs_dir = self._logs_dir(task_id)
        try:
            for filename in os.listdir(logs_dir):
                rc, output, _ = exectools.cmd_gather([
                    "sed", "-nEe",
                    # look in logs for either of the build plugins to start,
                    # and look for the plugin runner to declare the plugin done to end.
                    # strip off all the noise at the front of log lines.
                    "/plugins.(imagebuilder|docker_api)/,/atomic_reactor.plugin / { s/^.*?- (DEBUG|INFO) - //; p }",
                    os.path.join(logs_dir, filename)
                ])
                if rc == 0 and output:
                    extracted = os.path.join(logs_dir, "container-build-" + filename)
                    with io.open(extracted, "w", encoding="utf-8") as extracted_file:
                        extracted_file.write(output)
        except OSError as e:
            self.logger.warning("Exception while trying to extract build logs in {}: {}".format(logs_dir, e))

    def _add_missing_pkgs(self, pkg_name):
        """
        add missing packages to runtime.missing_pkgs set
        :param pkg_name: Missing packages like: No package (.*) available
        """
        with self.runtime.mutex:
            self.runtime.missing_pkgs.add("{} image is missing package {}".format(self.metadata.distgit_key, pkg_name))

    def _detect_permanent_build_failures(self, scanner):
        """
        check logs to determine if this container build failed for a known non-flake reason
        :param scanner: Model object with fields
                        "files" (list of log files to search)
                        "matches" (list of compiled regexen for matching a line in the log)
        """
        if not scanner or not scanner.matches or not scanner.files:
            self.logger.debug("Log file scanning not specified; skipping")
            return None
        logs_dir = self._logs_dir()
        try:
            # find the most recent subdir, which should contain logs for the latest build task
            task_dirs = [os.path.join(logs_dir, d) for d in os.listdir(logs_dir)]
            task_dirs = [d for d in task_dirs if os.path.isdir(d)]
            if not task_dirs:
                self.logger.info("No task logs found under {}; cannot analyze logs".format(logs_dir))
                return None
            latest_dir = max(task_dirs, key=os.path.getmtime)

            # check the log files for recognizable problems
            found_problems = []
            for log_file in os.listdir(latest_dir):
                if log_file not in scanner.files:
                    continue
                with io.open(os.path.join(latest_dir, log_file), encoding="utf-8") as log:
                    for line in log:
                        for regex in scanner.matches:
                            match = regex.search(line)
                            if match:
                                found_problems.append(log_file + ": " + match.group(0))
            if found_problems:
                found_problems.insert(0, "Problem indicators found in logs under " + latest_dir)
                return "\n".join(found_problems)
        except OSError as e:
            self.logger.warning("Exception while trying to analyze build logs in {}: {}".format(logs_dir, e))

    @staticmethod
    def _mangle_yum(cmd):
        # alter the arg by splicing its content
        def splice(pos, replacement):
            return cmd[:pos[0]] + replacement + cmd[pos[1]:]
        changed = False  # were there changes aside from whitespace?

        # build a list of nodes we may want to alter from the AST
        cmd_nodes = []

        def append_nodes_from(node):
            if node.kind in ["list", "compound"]:
                sublist = node.parts if node.kind == "list" else node.list
                for subnode in sublist:
                    append_nodes_from(subnode)
            elif node.kind in ["operator", "command"]:
                cmd_nodes.append(node)

        try:
            append_nodes_from(bashlex.parse(cmd)[0])
        except bashlex.errors.ParsingError as e:
            raise IOError("Error while parsing Dockerfile RUN command:\n{}\n{}".format(cmd, e))

        # note: make changes working back from the end so that positions to splice don't change
        for subcmd in reversed(cmd_nodes):

            if subcmd.kind == "operator":
                # we lose the line breaks in the original dockerfile,
                # so try to format nicely around operators -- more readable git diffs.
                cmd = splice(subcmd.pos, "\\\n " + subcmd.op)
                continue  # not "changed" logically however

            # replace yum-config-manager with a no-op
            if re.search(r'(^|/)yum-config-manager$', subcmd.parts[0].word):
                cmd = splice(subcmd.pos, ": 'removed yum-config-manager'")
                changed = True
                continue

            # clear repo options from yum commands
            if not re.search(r'(^|/)yum$', subcmd.parts[0].word):
                continue
            next_word = None
            for word in reversed(subcmd.parts):
                if word.kind != "word":
                    next_word = None
                    continue

                # seek e.g. "--enablerepo=foo" or "--disablerepo bar"
                match = re.match(r'--(en|dis)ablerepo(=|$)', word.word)
                if match:
                    if next_word and match.group(2) != "=":
                        # no "=", next word is the repo so remove it too
                        cmd = splice(next_word.pos, "")
                    cmd = splice(word.pos, "")
                    changed = True
                next_word = word

            # note: there are a number of ways to defeat this logic, for instance by
            # wrapping commands/args in quotes, or with commands that aren't valid
            # to begin with. let's not worry about that; it need not be invulnerable.

        return changed, cmd

    def _clean_repos(self, dfp):
        """
        Remove any calls to yum --enable-repo or
        yum-config-manager in RUN instructions
        """
        for entry in reversed(dfp.structure):
            if entry['instruction'] == 'RUN':
                changed, new_value = self._mangle_yum(entry['value'])
                if changed:
                    dfp.add_lines_at(entry, "RUN " + new_value, replace=True)

    def update_distgit_dir(self, version, release, prev_release=None, force_yum_updates=False):
        ignore_missing_base = self.runtime.ignore_missing_base

        dg_path = self.dg_path
        with Dir(self.distgit_dir):
            # Source or not, we should find a Dockerfile in the root at this point or something is wrong
            assertion.isfile(dg_path.joinpath("Dockerfile"), "Unable to find Dockerfile in distgit root")

            self._generate_repo_conf()

            self._generate_config_digest()

            self._write_osbs_image_config()

            self._write_cvp_owners()

            dfp = DockerfileParser(path=str(dg_path.joinpath('Dockerfile')))

            self._clean_repos(dfp)

            # If no version has been specified, we will leave the version in the Dockerfile. Extract it.
            if version is None:
                version = dfp.labels.get("version", dfp.labels.get("Version", None))

                if version is None:
                    if self.runtime.local:
                        # fallback so the logic doesn't fall over
                        # but we can still build
                        version = "v0.0.0"
                    else:
                        DoozerFatalError("No version found in Dockerfile for %s" % self.metadata.qualified_name)

            uuid_tag = "%s.%s" % (version, self.runtime.uuid)

            # Split the version number v4.3.4 => [ 'v4', '3, '4' ]
            vsplit = version.split(".")

            major_version = vsplit[0].lstrip('v')
            # Click validation should have ensured user specified semver, but double check because of version=None flow.
            minor_version = '0' if len(vsplit) < 2 else vsplit[1]
            patch_version = '0' if len(vsplit) < 3 else vsplit[2]

            if not self.runtime.local:
                with dg_path.joinpath('additional-tags').open('w', encoding="utf-8") as at:
                    # Include the UUID in the tags. This will allow other images being rebased
                    # to have a known tag to refer to this image if they depend on it - even
                    # before it is built.
                    at.write("%s\n" % uuid_tag)
                    if self.runtime.assembly:
                        at.write("assembly.%s\n" % self.runtime.assembly)
                    if len(vsplit) > 1:
                        at.write("%s.%s\n" % (vsplit[0], vsplit[1]))  # e.g. "v3.7.0" -> "v3.7"
                    if self.metadata.config.additional_tags is not Missing:
                        for tag in self.metadata.config.additional_tags:
                            at.write("{}\n".format(tag))

            self.logger.debug("Dockerfile contains the following labels:")
            for k, v in dfp.labels.items():
                self.logger.debug("  '%s'='%s'" % (k, v))

            # Set all labels in from config into the Dockerfile content
            if self.config.labels is not Missing:
                for k, v in self.config.labels.items():
                    dfp.labels[k] = v

            # Set the image name
            dfp.labels["name"] = self.config.name

            # Set the distgit repo name
            dfp.labels["com.redhat.component"] = self.metadata.get_component_name()

            # appregistry is managed in a separately-built metadata container (ref. ART-874)
            if "com.redhat.delivery.appregistry" in dfp.labels:
                dfp.labels["com.redhat.delivery.appregistry"] = "False"

            # For each bit of maintainer information we have, create a new label in the image
            maintainer = self.metadata.get_maintainer_info()
            for k, v in maintainer.items():
                dfp.labels[f'io.openshift.maintainer.{k}'] = v

            if 'from' in self.config:
                image_from = Model(self.config.get('from', None))

                # Collect all the parent images we're supposed to use
                parent_images = image_from.builder if image_from.builder is not Missing else []
                parent_images.append(image_from)
                if len(parent_images) != len(dfp.parent_images):
                    raise IOError("Build metadata for {name} expected {count1} image parent(s), but the upstream Dockerfile contains {count2} FROM statements. These counts must match. Detail: '{meta_parents}' vs '{upstream_parents}'.".format(
                        name=self.config.name,
                        count1=len(parent_images),
                        count2=len(dfp.parent_images),
                        meta_parents=parent_images,
                        upstream_parents=dfp.parent_images,
                    ))
                mapped_images = []

                original_parents = dfp.parent_images
                count = 0
                for i, image in enumerate(parent_images):
                    # Does this image inherit from an image defined in a different group member distgit?
                    if image.member is not Missing:
                        base = image.member
                        from_image_metadata = self.runtime.resolve_image(base, False)

                        if from_image_metadata is None:
                            if not ignore_missing_base:
                                raise IOError("Unable to find base image metadata [%s] in included images. Use --ignore-missing-base to ignore." % base)
                            elif self.runtime.latest_parent_version or self.runtime.assembly_basis_event:
                                # If there is a basis event, we must look for latest; we can't just persist
                                # what is in the Dockerfile. It has to be constrained to the brew event.
                                self.logger.info('[{}] parent image {} not included. Looking up FROM tag.'.format(self.config.name, base))
                                base_meta = self.runtime.late_resolve_image(base)
                                _, v, r = base_meta.get_latest_build_info()
                                if util.isolate_pflag_in_release(r) == 'p1':  # latest parent is embargoed
                                    self.private_fix = True  # this image should also be embargoed
                                mapped_images.append("{}:{}-{}".format(base_meta.config.name, v, r))
                            # Otherwise, the user is not expecting the FROM field to be updated in this Dockerfile.
                            else:
                                mapped_images.append(original_parents[count])
                        else:
                            if self.runtime.local:
                                mapped_images.append('{}:latest'.format(from_image_metadata.config.name))
                            else:
                                from_image_distgit = from_image_metadata.distgit_repo()
                                if from_image_distgit.private_fix:  # if the parent we are going to build is embargoed
                                    self.private_fix = True  # this image should also be embargoed
                                # Everything in the group is going to be built with the uuid tag, so we must
                                # assume that it will exist for our parent.
                                mapped_images.append("{}:{}".format(from_image_metadata.config.name, uuid_tag))

                    # Is this image FROM another literal image name:tag?
                    elif image.image is not Missing:
                        mapped_images.append(image.image)

                    elif image.stream is not Missing:
                        if self.runtime.assembly_basis_event:
                            # When rebasing for an assembly build, we want to use the same parent image
                            # as our corresponding basis image. To that end, we cannot rely on a stream.yml
                            # entry -- which usually refers to a floating tag. Instead, we look up the latest
                            # build of this image, relative to the assembly basis event, in brew. It will have
                            # information on the exact parent images used at the time. We want to use that
                            # specific sha.
                            # If you are here trying to figure out how to change this behavior, you should
                            # consider using 'from!:' in the assembly metadata for this component. This will
                            # all you to fully pin the parent images (e.g. {'from!:' ['image': <pullspec>] })
                            latest_build = self.metadata.get_latest_build(default=None)
                            assembly_msg = f'{self.metadata.distgit_key} in assembly {self.runtime.assembly} with basis event {self.runtime.assembly_basis_event}'
                            if not latest_build:
                                raise IOError(f'Unable to find latest build for {assembly_msg}')
                            build_model = Model(dict_to_model=latest_build)
                            if build_model.extra.image.parent_images is Missing:
                                raise IOError(f'Unable to find latest build parent images in {latest_build} for {assembly_msg}')
                            elif len(build_model.extra.image.parent_images) != len(parent_images):
                                raise IOError(f'Did not find the expected cardinality ({len(parent_images)} of parent images in {latest_build} for {assembly_msg}')

                            # build_model.extra.image.parent_images is an array of tags (entries like openshift/golang-builder:rhel_8_golang_1.15).
                            # We can't use floating tags for this, so we need to look up those tags in parent_image_builds,
                            # which is also in the extras data.
                            # example parent_image_builds: {'registry-proxy.engineering.redhat.com/rh-osbs/openshift-base-rhel8:v4.6.0.20210528.150530': {'id': 1616717,
                            #       'nvr': 'openshift-base-rhel8-container-v4.6.0-202105281403.p0.git.f17f552'},
                            #      'registry-proxy.engineering.redhat.com/rh-osbs/openshift-golang-builder:rhel_8_golang_1.15': {'id': 1542268,
                            #       'nvr': 'openshift-golang-builder-container-v1.15.7-202103191923.el8'}}
                            # Note this map actually gets us to an NVR.
                            # Example latest_build return: https://gist.github.com/jupierce/57e99b80572336e8652df3c6be7bf664
                            target_parent_name = build_model.extra.image.parent_images[i]  # Which parent are looking for? e.g. 'openshift/golang-builder:rhel_8_golang_1.15'
                            tag_pullspec = self.runtime.resolve_brew_image_url(target_parent_name)  # e.g. registry-proxy.engineering.redhat.com/rh-osbs/openshift-golang-builder:rhel_8_golang_1.15
                            parent_build_info = build_model.extra.image.parent_image_builds[tag_pullspec]
                            if parent_build_info is Missing:
                                raise IOError(f'Unable to resolve parent {target_parent_name} in {latest_build} for {assembly_msg}; tried {tag_pullspec}')
                            parent_build_nvr = parse_nvr(parent_build_info.nvr)
                            # Hang in there.. this is a long dance. Now that we know the NVR, we can constuct
                            # a truly unique pullspec.
                            if '@' in tag_pullspec:
                                unique_pullspec = tag_pullspec.rsplit('@', 1)[0]  # remove the sha
                            elif ':' in tag_pullspec:
                                unique_pullspec = tag_pullspec.rsplit(':', 1)[0]  # remove the tag
                            else:
                                raise IOError(f'Unexpected pullspec format: {tag_pullspec}')
                            unique_pullspec += f':{parent_build_nvr["version"]}-{parent_build_nvr["release"]}'  # qualify with the pullspec using nvr as a tag; e.g. registry-proxy.engineering.redhat.com/rh-osbs/openshift-golang-builder:v1.15.7-202103191923.el8'
                            mapped_images.append(unique_pullspec)

                        else:
                            # Othwerwise, do typical stream resolution.
                            stream = self.runtime.resolve_stream(image.stream)
                            mapped_images.append(stream.image)

                    else:
                        raise IOError("Image in 'from' for [%s] is missing its definition." % base)

                    count += 1

                dfp.parent_images = mapped_images

            # Set image name in case it has changed
            dfp.labels["name"] = self.config.name

            # If no version was specified, pull it from the Dockerfile
            if version is None:
                version = dfp.labels['version']

            # If the release is specified as "+", this means the user wants to bump the release.
            if release == "+":
                if self.runtime.assembly:
                    raise ValueError('"+" is not supported for the release value when assemblies are enabled')

                # increment the release that was in the Dockerfile
                if prev_release:
                    self.logger.info("Bumping release field in Dockerfile")
                    if self.runtime.group_config.public_upstreams and util.isolate_pflag_in_release(prev_release) in ('p0', 'p1'):
                        # We can assume .pX is a suffix because assemblies are asserted disabled earlier.
                        prev_release = prev_release[:-3]  # strip .p0/1
                    # If release has multiple fields (e.g. 0.173.0.0), increment final field
                    if "." in prev_release:
                        components = prev_release.rsplit(".", 1)  # ["0.173","0"]
                        bumped_field = int(components[1]) + 1
                        release = "%s.%d" % (components[0], bumped_field)
                    else:
                        # If release is specified and a single field, just increment it
                        release = "%d" % (int(prev_release) + 1)
                    if self.runtime.group_config.public_upstreams:
                        release += ".p?"  # appended '.p?' field will be replaced with .p0 or .p1 later
                else:
                    # When 'release' is not specified in the Dockerfile, OSBS will automatically
                    # find a valid value for each build. This means OSBS is effectively auto-bumping.
                    # This is better than us doing it, so let it.
                    if self.runtime.group_config.public_upstreams:
                        raise ValueError("Failed to bump the release: Neither 'release' is specified in the Dockerfile nor we can use OSBS auto-bumping when a public upstream mapping is defined in ocp-build-data.")
                    self.logger.info("No release label found in Dockerfile; bumping unnecessary -- osbs will automatically select unique release value at build time")
                    release = None

            # If a release is specified, set it. If it is not specified, remove the field.
            # If osbs finds the field, unset, it will choose a value automatically. This is
            # generally ideal for refresh-images where the only goal is to not collide with
            # a pre-existing image version-release.
            if release is not None:
                pval = '.p0'
                if self.runtime.group_config.public_upstreams:
                    if not release.endswith(".p?"):
                        raise ValueError(
                            f"'release' must end with '.p?' for an image with a public upstream but its actual value is {release}")
                    if self.private_fix is None:
                        raise ValueError("self.private_fix must be set (or determined by _merge_source) before rebasing for an image with a public upstream")
                    pval = ".p1" if self.private_fix else ".p0"

                if release.endswith(".p?"):
                    release = release[:-3]  # strip .p?
                    release += pval

                if self.source_full_sha:
                    release += ".git." + self.source_full_sha[:7]

                if self.runtime.assembly:
                    release += f'.assembly.{self.runtime.assembly}'

                dfp.labels['release'] = release
            else:
                if self.runtime.assembly:
                    raise ValueError('Release value must be specified when assemblies are enabled')

                if self.runtime.group_config.public_upstreams:
                    raise ValueError("We are not able to let OSBS choose a release value for an image with a public upstream.")
                if "release" in dfp.labels:
                    self.logger.info("Removing release field from Dockerfile")
                    del dfp.labels['release']

            # Delete differently cased labels that we override or use newer versions of
            for deprecated in ["Release", "Architecture", "BZComponent"]:
                if deprecated in dfp.labels:
                    del dfp.labels[deprecated]

            # remove old labels from dist-git
            for label in self.source_labels['old']:
                if label in dfp.labels:
                    del dfp.labels[label]

            # set with new source if known, otherwise leave alone for a refresh
            srclab = self.source_labels['now']
            if self.source_full_sha:
                dfp.labels[srclab['sha']] = self.source_full_sha
                if self.public_facing_source_url:
                    dfp.labels[srclab['source']] = self.public_facing_source_url
                    dfp.labels[srclab['source_commit']] = '{}/commit/{}'.format(self.public_facing_source_url, self.source_full_sha)

            dfp.labels['version'] = version

            # Remove any programmatic oit comments from previous management
            df_lines = dfp.content.splitlines(False)
            df_lines = [line for line in df_lines if not line.strip().startswith(OIT_COMMENT_PREFIX)]

            filtered_content = []
            in_mod_block = False
            for line in df_lines:

                # Check for begin/end of mod block, skip any lines inside
                if OIT_BEGIN in line:
                    in_mod_block = True
                    continue
                elif OIT_END in line:
                    in_mod_block = False
                    continue

                # if in mod, skip all
                if in_mod_block:
                    continue

                # remove any old instances of empty.repo mods that aren't in mod block
                if 'empty.repo' not in line:
                    if line.endswith('\n'):
                        line = line[0:-1]  # remove trailing newline, if exists
                    filtered_content.append(line)

            df_lines = filtered_content
            df_content = "\n".join(df_lines)

            if release:
                release_suffix = f'-{release}'
            else:
                release_suffix = ''

            # Environment variables that will be injected into the Dockerfile.
            env_vars = {  # Set A
                'OS_GIT_MAJOR': major_version,
                'OS_GIT_MINOR': minor_version,
                'OS_GIT_PATCH': patch_version,
                'OS_GIT_VERSION': f'{major_version}.{minor_version}.{patch_version}{release_suffix}',
                'OS_GIT_TREE_STATE': 'clean',
                'SOURCE_GIT_TREE_STATE': 'clean',
                'BUILD_VERSION': version,
                'BUILD_RELEASE': release if release else '',
            }

            df_fileobj = self._update_yum_update_commands(force_yum_updates, io.StringIO(df_content))
            with dg_path.joinpath('Dockerfile').open('w', encoding="utf-8") as df:
                shutil.copyfileobj(df_fileobj, df)
                df_fileobj.close()

            self._update_environment_variables(env_vars)

            self._reflow_labels()

            self._update_csv(version, release)

            return version, release

    def _update_yum_update_commands(self, force_yum_updates: bool, df_fileobj: io.TextIOBase) -> io.StringIO:
        """ If force_yum_updates is True, inject "yum updates -y" in the final build stage; Otherwise, remove the lines we injected.
        Returns an in-memory text stream for the new Dockerfile content
        """
        if force_yum_updates and not self.config.get('enabled_repos'):
            # If no yum repos are disabled in image meta, "yum update -y" will fail with "Error: There are no enabled repositories in ...".
            # Remove "yum update -y" lines intead.
            self.logger.warning("Will not inject \"yum updates -y\" for this image because no yum repos are enabled.")
            force_yum_updates = False
        if force_yum_updates:
            self.logger.info("Injecting \"yum updates -y\" in each stage...")

        parser = DockerfileParser(fileobj=df_fileobj)

        df_lines_iter = iter(parser.content.splitlines(False))
        build_stage_num = len(parser.parent_images)
        final_stage_user = self.metadata.config.final_stage_user or 0

        yum_update_line_flag = "__doozer=yum-update"

        # The yum repo supplied to the image build is going to be appropriate for the base/final image in a
        # multistage build. If one of the stages of, for example, a RHEL8 image is a RHEL7 builder image,
        # we should not run yum update as it will fail loudly. Instead, we check the RHEL version of the
        # image at each stage at *build time* to ensure yum update only runs in appropriate stages.
        el_ver = self.metadata.branch_el_target()
        if el_ver == 7:
            # For rebuild logic, we need to be able to prioritize repos; RHEL7 requires a plugin to be installed.
<<<<<<< HEAD
            yum_update_line = f"RUN if cat /etc/redhat-release | grep 'release 7'; then yum install -y yum-plugin-priorities && yum update -y && yum clean all; fi"
=======
            yum_update_line = "RUN if cat /etc/redhat-release | grep 'release 7'; then yum install -y yum-plugin-priorities && yum update -y && yum clean all; fi"
>>>>>>> 4f35b98f
        else:
            yum_update_line = f"RUN if cat /etc/redhat-release | grep 'release {el_ver}'; then yum update -y && yum clean all; fi"
        output = io.StringIO()
        build_stage = 0
        for line in df_lines_iter:
            if yum_update_line_flag in line:
                # Remove the lines we have injected by skipping 2 lines
                next(df_lines_iter)
                continue
            output.write(f'{line}\n')
            if not force_yum_updates or not line.startswith('FROM '):
                continue
            build_stage += 1

            if build_stage != build_stage_num:
                # If this is not the final stage, ignore this FROM
                continue

            # This should be directly after the last 'FROM' (i.e. in the final stage of the Dockerfile).
            # If the current user inherited from the base image for this stage is not root, `yum update -y` will fail
            # and we must change the user to be root.
            # However for the final stage, injecting "USER 0" without changing the original base image user
            # may cause unexpected behavior if the container makes assumption about the user at runtime.
            # Per https://github.com/openshift/doozer/pull/428#issuecomment-861795424,
            # introduce a new metadata `final_stage_user` for images so we can switch the user back later.
            if final_stage_user:
                output.write(f"# {yum_update_line_flag}\nUSER 0\n")
            else:
                self.logger.warning("Will not inject `USER 0` before `yum update -y` for the final build stage because `final_stage_user` is missing (or 0) in image meta."
                                    " If this build fails with `yum update -y` permission denied error, please set correct `final_stage_user` and rebase again.")
            output.write(f"# {yum_update_line_flag}\n{yum_update_line}  # set final_stage_user in ART metadata if this fails\n")
            if final_stage_user:
                output.write(f"# {yum_update_line_flag}\nUSER {final_stage_user}\n")
        output.seek(0)
        return output

    def _generate_config_digest(self):
        # The config digest is used by scan-sources to detect config changes
        self.logger.info("Calculating config digest...")
        digest = self.metadata.calculate_config_digest(self.runtime.group_config, self.runtime.streams)
        with self.dg_path.joinpath(".oit", "config_digest").open('w') as f:
            f.write(digest)
        self.logger.info("Saved config digest %s to .oit/config_digest", digest)

    def _get_csv_file_and_refs(self, csv_config):
        gvars = self.runtime.group_config.vars
        subdir = csv_config.get('bundle-dir', f'{gvars["MAJOR"]}.{gvars["MINOR"]}')
        manifests = os.path.join(self.distgit_dir, csv_config['manifests-dir'], subdir)

        refs = os.path.join(manifests, 'image-references')
        if not os.path.isfile(refs):
            raise DoozerFatalError('{}: file does not exist: {}'.format(self.metadata.distgit_key, refs))
        with io.open(refs, 'r', encoding="utf-8") as f_ref:
            ref_data = yaml.full_load(f_ref)
        image_refs = ref_data.get('spec', {}).get('tags', {})
        if not image_refs:
            raise DoozerFatalError('Data in {} not valid'.format(refs))

        csvs = list(pathlib.Path(manifests).glob('*.clusterserviceversion.yaml'))
        if len(csvs) < 1:
            raise DoozerFatalError('{}: did not find a *.clusterserviceversion.yaml file @ {}'.format(self.metadata.distgit_key, manifests))
        elif len(csvs) > 1:
            raise DoozerFatalError('{}: Must be exactly one *.clusterserviceversion.yaml file but found more than one @ {}'.format(self.metadata.distgit_key, manifests))
        return str(csvs[0]), image_refs

    def _update_csv(self, version, release):
        csv_config = self.metadata.config.get('update-csv', None)
        if not csv_config:
            return

        csv_file, image_refs = self._get_csv_file_and_refs(csv_config)
        registry = csv_config['registry'].rstrip("/")
        image_map = csv_config.get('image-map', {})

        for ref in image_refs:
            try:
                name = build_image_ref_name(ref['name'])
                name = map_image_name(name, image_map)
                spec = ref['from']['name']
            except:
                raise DoozerFatalError('Error loading image-references data for {}'.format(self.metadata.distgit_key))

            try:
                if name == self.metadata.image_name_short:  # ref is current image
                    image_tag = '{}:{}-{}'.format(name, version, release)
                else:
                    distgit = self.runtime.image_distgit_by_name(name)
                    # if upstream is referring to an image we don't actually build, give up.
                    if not distgit:
                        raise DoozerFatalError('Unable to find {} in image-references data for {}'.format(name, self.metadata.distgit_key))
                    meta = self.runtime.image_map.get(distgit, None)
                    if meta:  # image is currently be processed
                        uuid_tag = "%s.%s" % (version, self.runtime.uuid)  # applied by additional-tags
                        image_tag = '{}:{}'.format(meta.image_name_short, uuid_tag)
                    else:
                        meta = self.runtime.late_resolve_image(distgit)
                        _, v, r = meta.get_latest_build_info()
                        image_tag = '{}:{}-{}'.format(meta.image_name_short, v, r)

                namespace = self.runtime.group_config.get('csv_namespace', None)
                if not namespace:
                    raise DoozerFatalError('csv_namespace is required in group.yaml when any image defines update-csv')
                replace = '{}/{}/{}'.format(registry, namespace, image_tag)

                with io.open(csv_file, 'r+', encoding="utf-8") as f:
                    content = f.read()
                    content = content.replace(spec + '\n', replace + '\n')
                    content = content.replace(spec + '\"', replace + '\"')
                    f.seek(0)
                    f.truncate()
                    f.write(content)
            except Exception as e:
                self.runtime.logger.error(e)
                raise

        if version.startswith('v'):
            version = version[1:]  # strip off leading v

        x, y, z = version.split('.')[0:3]

        replace_args = {
            'MAJOR': x,
            'MINOR': y,
            'SUBMINOR': z,
            'RELEASE': release,
            'FULL_VER': '{}-{}'.format(version, release.split('.')[0])
        }

        manifests_base = os.path.join(self.distgit_dir, csv_config['manifests-dir'])

        art_yaml = os.path.join(manifests_base, 'art.yaml')

        if os.path.isfile(art_yaml):
            with io.open(art_yaml, 'r', encoding="utf-8") as art_file:
                art_yaml_str = art_file.read()

            try:
                art_yaml_str = art_yaml_str.format(**replace_args)
                art_yaml_data = yaml.full_load(art_yaml_str)
            except Exception as ex:  # exception is low level, need to pull out the details and rethrow
                raise DoozerFatalError('Error processing art.yaml!\n{}\n\n{}'.format(str(ex), art_yaml_str))

            updates = art_yaml_data.get('updates', [])
            if not isinstance(updates, list):
                raise DoozerFatalError('`updates` key must be a list in art.yaml!')

            for u in updates:
                f = u.get('file', None)
                u_list = u.get('update_list', [])
                if not f:
                    raise DoozerFatalError('No file to update specified in art.yaml')
                if not u_list:
                    raise DoozerFatalError('update_list empty for {} in art.yaml'.format(f))

                f_path = os.path.join(manifests_base, f)
                if not os.path.isfile(f_path):
                    raise DoozerFatalError('{} does not exist as defined in art.yaml'.format(f_path))

                self.runtime.logger.info('Updating {}'.format(f_path))
                with io.open(f_path, 'r+', encoding="utf-8") as sr_file:
                    sr_file_str = sr_file.read()
                    for sr in u_list:
                        s = sr.get('search', None)
                        r = sr.get('replace', None)
                        if not s or not r:
                            raise DoozerFatalError('Must provide `search` and `replace` fields in art.yaml `update_list`')

                        sr_file_str = sr_file_str.replace(s, r)
                    sr_file.seek(0)
                    sr_file.truncate()
                    sr_file.write(sr_file_str)

    def _update_environment_variables(self, update_envs, filename='Dockerfile'):
        """
        There are three distinct sets of environment variables we need to consider
        in a Dockerfile:
        Set A) those which doozer calculates on every update
        Set B) those which doozer can calculate only when upstream source code is available
               (self.env_vars_from_source). If self.env_vars_from_source=None, no merge
               has occurred and we should not try to update envs from source we find in distgit.
        Set C) those which the Dockerfile author has set for their own purposes (these cannot
               override doozer's env, but they are free to use other variables names).

        :param update_envs: The update environment variables to set (Set A).
        :param filename: The Dockerfile name in the distgit dir to edit.
        :return: N/A
        """

        # set_build_variables must be explicitly set to False. If left unset, default to True. If False,
        # we do not inject environment variables into the Dockerfile. This is occasionally necessary
        # for images like the golang builders where these environment variables pollute the environment
        # for code trying to establish their OWN src commit hash, etc.
        if self.config.content.set_build_variables is not Missing and not self.config.content.set_build_variables:
            return

        dg_path = self.dg_path
        df_path = dg_path.joinpath(filename)

        # The DockerfileParser can find & set environment variables, but is written such that it only updates the
        # last instance of the env in the Dockerfile. For example, if, at different build stages, A=1 and later A=2
        # are set, DockerfileParser will only manage the A=2 instance. We want to remove variables that doozer is
        # going to set. To do so, we repeatedly load the Dockerfile and remove the env variable.
        # In this way, from our example, on the second load and removal, A=1 should be removed.

        # Build a dict of everything we want to set.
        all_envs = dict(update_envs)
        all_envs.update(self.env_vars_from_source or {})

        while True:
            dfp = DockerfileParser(str(df_path))
            # Find the intersection between envs we want to set and those present in parser
            envs_intersect = set(list(all_envs.keys())).intersection(set(list(dfp.envs.keys())))

            if not envs_intersect:  # We've removed everything we want to ultimately set
                break

            self.logger.debug(f'Removing old env values from Dockerfile: {envs_intersect}')

            for k in envs_intersect:
                del dfp.envs[k]

            dfp_content = dfp.content
            # Write the file back out
            with df_path.open('w', encoding="utf-8") as df:
                df.write(dfp_content)

        # The env vars we want to set have been removed from the target Dockerfile.
        # Now, we want to inject the values we have available. In a Dockerfile, ENV must
        # be set for each build stage. So the ENVs must be set after each FROM.

        env_update_line_flag = '__doozer=update'
        env_merge_line_flag = '__doozer=merge'

        def get_env_set_list(env_dict):
            """
            Returns a list of 'key1=value1 key2=value2'. Used mainly to ensure
            ENV lines we inject don't change because of key iteration order.
            """
            sets = ''
            for key in sorted(env_dict.keys()):
                sets += f'{key}={env_dict[key]} '
            return sets

        # Build up an UPDATE mode environment variable line we want to inject into each stage.
        update_env_line = None
        if update_envs:
            update_env_line = f"ENV {env_update_line_flag} " + get_env_set_list(update_envs)

        # If a merge has occurred, build up a MERGE mode environment variable line we want to inject into each stage.
        merge_env_line = None
        if self.env_vars_from_source is not None:  # If None, no merge has occurred. Anything else means it has.
            self.env_vars_from_source.update(dict(
                SOURCE_GIT_COMMIT=self.source_full_sha,
                SOURCE_GIT_TAG=self.source_latest_tag,
                SOURCE_GIT_URL=self.public_facing_source_url,
                SOURCE_DATE_EPOCH=self.source_date_epoch,
                OS_GIT_VERSION=f'{update_envs["OS_GIT_VERSION"]}-{self.source_full_sha[0:7]}',
                OS_GIT_COMMIT=f'{self.source_full_sha[0:7]}'
            ))
            merge_env_line = f"ENV {env_merge_line_flag} " + get_env_set_list(self.env_vars_from_source)

        # Open again!
        dfp = DockerfileParser(str(df_path))
        df_lines = dfp.content.splitlines(False)

        with df_path.open('w', encoding="utf-8") as df:
            for line in df_lines:

                # Always remove the env line we update each time.
                if env_update_line_flag in line:
                    continue

                # If we are adding environment variables from source, remove any previous merge line.
                if merge_env_line and env_merge_line_flag in line:
                    continue

                df.write(f'{line}\n')

                if line.startswith('FROM '):
                    if update_env_line:
                        df.write(f'{update_env_line}\n')
                    if merge_env_line:
                        df.write(f'{merge_env_line}\n')

    def _reflow_labels(self, filename="Dockerfile"):
        """
        The Dockerfile parser we are presently using writes all labels on a single line
        and occasionally make multiple LABEL statements. Calling this method with a
        Dockerfile in the current working directory will rewrite the file with
        labels at the end in a single statement.
        """

        dg_path = self.dg_path
        df_path = dg_path.joinpath(filename)
        dfp = DockerfileParser(str(df_path))
        labels = dict(dfp.labels)  # Make a copy of the labels we need to add back

        # Delete any labels from the modeled content
        for key in dfp.labels:
            del dfp.labels[key]

        # Capture content without labels
        df_content = dfp.content.strip()

        # Write the file back out and append the labels to the end
        with df_path.open('w', encoding="utf-8") as df:
            df.write("%s\n\n" % df_content)
            if labels:
                df.write("LABEL")
                for k, v in labels.items():
                    df.write(" \\\n")  # All but the last line should have line extension backslash "\"
                    escaped_v = v.replace('"', '\\"')  # Escape any " with \"
                    df.write("        %s=\"%s\"" % (k, escaped_v))
                df.write("\n\n")

    def _merge_source(self):
        """
        Pulls source defined in content.source and overwrites most things in the distgit
        clone with content from that source.
        """

        # Initialize env_vars_from source.
        # update_distgit_dir makes a distinction between None and {}
        self.env_vars_from_source = {}
        source_dir = self.source_path()
        with Dir(source_dir):
            if self.metadata.commitish:
                self.runtime.logger.info(f"Rebasing image {self.name} from specified commit-ish {self.metadata.commitish}...")
                cmd = ["git", "checkout", self.metadata.commitish]
                exectools.cmd_assert(cmd)
            # gather source repo short sha for audit trail
            rc, out, _ = exectools.cmd_gather(["git", "rev-parse", "--short", "HEAD"])
            self.source_sha = out.strip()
            out, _ = exectools.cmd_assert(["git", "rev-parse", "HEAD"])
            self.source_full_sha = out.strip()
            rc, out, _ = exectools.cmd_gather("git log -1 --format=%ct")
            self.source_date_epoch = out.strip()
            rc, out, _ = exectools.cmd_gather("git describe --always --tags HEAD")
            self.source_latest_tag = out.strip()

            out, _ = exectools.cmd_assert(["git", "remote", "get-url", "origin"], strip=True)
            self.actual_source_url = out  # This may differ from the URL we report to the public
            self.public_facing_source_url, _ = self.runtime.get_public_upstream(out)  # Point to public upstream if there are private components to the URL

            # If private_fix has not already been set (e.g. by --embargoed), determine if the source contains private fixes by checking if the private org branch commit exists in the public org
            if self.private_fix is None and self.metadata.public_upstream_branch:
                self.private_fix = not util.is_commit_in_public_upstream(self.source_full_sha, self.metadata.public_upstream_branch, source_dir)

            self.env_vars_from_source.update(self.metadata.extract_kube_env_vars())

        # See if the config is telling us a file other than "Dockerfile" defines the
        # distgit image content.
        if self.config.content.source.dockerfile is not Missing:
            # Be aware that this attribute sometimes contains path elements too.
            dockerfile_name = self.config.content.source.dockerfile
        else:
            dockerfile_name = "Dockerfile"

        # The path to the source Dockerfile we are reconciling against.
        source_dockerfile_path = os.path.join(self.source_path(), dockerfile_name)

        # Clean up any files not special to the distgit repo
        ignore_list = BASE_IGNORE
        ignore_list.extend(self.runtime.group_config.get('dist_git_ignore', []))
        ignore_list.extend(self.config.get('dist_git_ignore', []))

        dg_path = self.dg_path
        for ent in dg_path.iterdir():

            if ent.name in ignore_list:
                continue

            # Otherwise, clean up the entry
            if ent.is_file() or ent.is_symlink():
                ent.unlink()
            else:
                shutil.rmtree(str(ent.resolve()))

        # Copy all files and overwrite where necessary
        recursive_overwrite(self.source_path(), self.distgit_dir)

        df_path = dg_path.joinpath('Dockerfile')

        if df_path.exists():
            # The w+ below will not overwrite a symlink file with real content (it will
            # be directed to the target file). So unlink explicitly.
            df_path.unlink()

        with open(source_dockerfile_path, mode='r', encoding='utf-8') as source_dockerfile, \
             open(str(df_path), mode='w+', encoding='utf-8') as distgit_dockerfile:
            # The source Dockerfile could be named virtually anything (e.g. Dockerfile.rhel) or
            # be a symlink. Ultimately, we don't care - we just need its content in distgit
            # as /Dockerfile (which OSBS requires). Read in the content and write it back out
            # to the required distgit location.
            source_dockerfile_content = source_dockerfile.read()
            distgit_dockerfile.write(source_dockerfile_content)

        # Clean up any extraneous Dockerfile.* that might be distractions (e.g. Dockerfile.centos)
        for ent in dg_path.iterdir():
            if ent.name.startswith("Dockerfile."):
                ent.unlink()

        # Delete .gitignore since it may block full sync and is not needed here
        gitignore_path = dg_path.joinpath('.gitignore')
        if gitignore_path.is_file():
            gitignore_path.unlink()

        owners = []
        if self.config.owners is not Missing and isinstance(self.config.owners, list):
            owners = list(self.config.owners)

        # If upstream has not identified the BZ component, have the pipeline send them a nag note.
        maintainer = self.metadata.get_maintainer_info()
        if owners and not maintainer.get('component', None):
            week_number = date.today().isocalendar()[1]  # Determine current week number
            oit_path = dg_path.joinpath('.oit')
            util.mkdirs(oit_path)
            notified_week_path: pathlib.Path = oit_path.joinpath('last_notified_week')
            bz_notify = True
            if notified_week_path.is_file():
                last_notified_week = notified_week_path.read_text('utf-8')
                if str(week_number) == last_notified_week.strip():
                    bz_notify = False  # We've already nagged this week

            # Populate or update the week number in distgit
            notified_week_path.write_text(str(week_number), 'utf-8')

            record_type = 'bz_maintainer_notify' if bz_notify else 'bz_maintainer_missing'
            self.runtime.add_record(record_type,
                                    distgit=self.metadata.qualified_name,
                                    image=self.config.name,
                                    owners=','.join(owners),
                                    public_upstream_url=self.public_facing_source_url)

        dockerfile_notify = False

        # Create a sha for Dockerfile. We use this to determined if we've reconciled it before.
        source_dockerfile_hash = hashlib.sha256(io.open(source_dockerfile_path, 'rb').read()).hexdigest()

        reconciled_path = dg_path.joinpath('.oit', 'reconciled')
        util.mkdirs(reconciled_path)
        reconciled_df_path = reconciled_path.joinpath(f'{source_dockerfile_hash}.Dockerfile')

        # If the file does not exist, the source file has not been reconciled before.
        if not reconciled_df_path.is_file():
            # Something has changed about the file in source control
            dockerfile_notify = True
            # Record that we've reconciled against this source file so that we do not notify the owner again.
            shutil.copy(str(source_dockerfile_path), str(reconciled_df_path))

        if dockerfile_notify:
            # Leave a record for external processes that owners will need to be notified.
            with Dir(self.source_path()):
                author_email = None
                err = None
                rc, sha, err = exectools.cmd_gather(
                    # --no-merges because the merge bot is not the real author
                    # --diff-filter=a to omit the "first" commit in a shallow clone which may not be the author
                    #   (though this means when the only commit is the initial add, that is omitted)
                    'git log --no-merges --diff-filter=a -n 1 --pretty=format:%H {}'.format(dockerfile_name)
                )
                if rc == 0:
                    rc, ae, err = exectools.cmd_gather('git show -s --pretty=format:%ae {}'.format(sha))
                    if rc == 0:
                        if ae.lower().endswith('@redhat.com'):
                            self.logger.info('Last Dockerfile committer: {}'.format(ae))
                            author_email = ae
                        else:
                            err = 'Last committer email found, but is not @redhat.com address: {}'.format(ae)
                if err:
                    self.logger.info('Unable to get author email for last {} commit: {}'.format(dockerfile_name, err))

            if author_email:
                owners.append(author_email)

            sub_path = self.config.content.source.path
            if not sub_path:
                source_dockerfile_subpath = dockerfile_name
            else:
                source_dockerfile_subpath = "{}/{}".format(sub_path, dockerfile_name)
            # there ought to be a better way to determine the source alias that was registered:
            source_root = self.runtime.resolve_source(self.metadata)
            source_alias = self.config.content.source.get('alias', os.path.basename(source_root))

            self.runtime.add_record("dockerfile_notify",
                                    distgit=self.metadata.qualified_name,
                                    image=self.config.name,
                                    owners=','.join(owners),
                                    source_alias=source_alias,
                                    source_dockerfile_subpath=source_dockerfile_subpath,
                                    dockerfile=str(dg_path.joinpath('Dockerfile')))

    def _run_modifications(self):
        """
        Interprets and applies content.source.modify steps in the image metadata.
        """
        dg_path = self.dg_path
        df_path = dg_path.joinpath('Dockerfile')
        with df_path.open('r', encoding="utf-8") as df:
            dockerfile_data = df.read()

        self.logger.debug(
            "About to start modifying Dockerfile [%s]:\n%s\n" %
            (self.metadata.distgit_key, dockerfile_data))

        # add build data modifications dir to path; we *could* add more
        # specific paths for the group and the individual config but
        # expect most scripts to apply across multiple groups.
        metadata_scripts_path = self.runtime.data_dir + "/modifications"
        path = os.pathsep.join([os.environ['PATH'], metadata_scripts_path])
        new_dockerfile_data = dockerfile_data

        for modification in self.config.content.source.modifications:
            if self.source_modifier_factory.supports(modification.action):
                # run additional modifications supported by source_modifier_factory
                modifier = self.source_modifier_factory.create(**modification, distgit_path=self.dg_path)
                # pass context as a dict so that the act function can modify its content
                context = {
                    "component_name": self.metadata.distgit_key,
                    "kind": "Dockerfile",
                    "content": new_dockerfile_data,
                    "set_env": {
                        "PATH": path,
                        "BREW_EVENT": f'{self.runtime.brew_event}',
                        "BREW_TAG": f'{self.metadata.candidate_brew_tag()}'
                    },
                    "distgit_path": self.dg_path,
                }
                modifier.act(context=context, ceiling_dir=str(dg_path))
                new_dockerfile_data = context.get("result")
            else:
                raise IOError("Don't know how to perform modification action: %s" % modification.action)
        if new_dockerfile_data is not None and new_dockerfile_data != dockerfile_data:
            with df_path.open('w', encoding="utf-8") as df:
                df.write(new_dockerfile_data)

    def extract_version_release_private_fix(self) -> Tuple[str, str, str]:
        """
        Extract version, release, and private_fix fields from Dockerfile.
        """
        prev_release = None
        private_fix = None
        df_path = self.dg_path.joinpath('Dockerfile')
        if df_path.is_file():
            dfp = DockerfileParser(str(df_path))
            # extract previous release to enable incrementing it
            prev_release = dfp.labels.get("release")
            if prev_release:
                if util.isolate_pflag_in_release(prev_release) == 'p1':
                    private_fix = True
                elif util.isolate_pflag_in_release(prev_release) == 'p0':
                    private_fix = False
            version = dfp.labels.get("version")
            return version, prev_release, private_fix
        return None, None, None

    def rebase_dir(self, version, release, terminate_event, force_yum_updates=False):
        try:
            # If this image is FROM another group member, we need to wait on that group
            # member to determine if there are embargoes in that group member.
            image_from = Model(self.config.get('from', None))
            if image_from.member is not Missing:
                self.wait_for_rebase(image_from.member, terminate_event)

            dg_path = self.dg_path
            df_path = dg_path.joinpath('Dockerfile')
            prev_release = None
            with Dir(self.distgit_dir):
                prev_version, prev_release, prev_private_fix = self.extract_version_release_private_fix()
                if version is None and not self.runtime.local:
                    # Extract the previous version and use that
                    version = prev_version

                # Make our metadata directory if it does not exist
                util.mkdirs(dg_path.joinpath('.oit'))

                # If content.source is defined, pull in content from local source directory
                if self.has_source():
                    self._merge_source()

                    # before mods, check if upstream source version should be used
                    # this will override the version fetch above
                    if self.metadata.config.get('use_source_version', False):
                        dfp = DockerfileParser(str(df_path))
                        version = dfp.labels["version"]
                else:
                    self.private_fix = bool(prev_private_fix)  # preserve private_fix boolean for distgit-only repo

                # Source or not, we should find a Dockerfile in the root at this point or something is wrong
                assertion.isfile(df_path, "Unable to find Dockerfile in distgit root")

                if self.config.content.source.modifications is not Missing:
                    self._run_modifications()

            if self.private_fix:
                self.logger.warning("The source of this image contains embargoed fixes.")

            real_version, real_release = self.update_distgit_dir(version, release, prev_release, force_yum_updates)
            self.rebase_status = True
            return real_version, real_release
        except Exception:
            self.rebase_status = False
            raise
        finally:
            self.rebase_event.set()  # awake all threads that are waiting for this image to be rebased


class RPMDistGitRepo(DistGitRepo):

    def __init__(self, metadata, autoclone=True):
        super(RPMDistGitRepo, self).__init__(metadata, autoclone)
        self.source = self.config.content.source
        # if self.source.specfile is Missing:
        #     raise ValueError('Must specify spec file name for RPMs.')

    async def resolve_specfile_async(self) -> Tuple[pathlib.Path, Tuple[str, str, str], str]:
        """ Returns the path, NVR, and commit hash of the spec file in distgit_dir

        :return: (spec_path, NVR, commit)
        """
        specs = glob.glob(f'{self.distgit_dir}/*.spec')
        if len(specs) != 1:
            raise IOError('Unable to find .spec file in RPM distgit: ' + self.name)
        spec_path = pathlib.Path(specs[0])

        async def _get_nvr():
            cmd = ["rpmspec", "-q", "--qf", "%{name}-%{version}-%{release}", "--srpm", "--undefine", "dist", "--", spec_path]
            out, _ = await exectools.cmd_assert_async(cmd, strip=True)
            return out.rsplit("-", 2)

        async def _get_commit():
            async with aiofiles.open(spec_path, "r") as f:
                async for line in f:
                    line = line.strip()
                    k = "%global commit "
                    if line.startswith(k):
                        return line[len(k):]
            return None

        nvr, commit = await asyncio.gather(_get_nvr(), _get_commit())

        return spec_path, nvr, commit<|MERGE_RESOLUTION|>--- conflicted
+++ resolved
@@ -1748,11 +1748,7 @@
         el_ver = self.metadata.branch_el_target()
         if el_ver == 7:
             # For rebuild logic, we need to be able to prioritize repos; RHEL7 requires a plugin to be installed.
-<<<<<<< HEAD
-            yum_update_line = f"RUN if cat /etc/redhat-release | grep 'release 7'; then yum install -y yum-plugin-priorities && yum update -y && yum clean all; fi"
-=======
             yum_update_line = "RUN if cat /etc/redhat-release | grep 'release 7'; then yum install -y yum-plugin-priorities && yum update -y && yum clean all; fi"
->>>>>>> 4f35b98f
         else:
             yum_update_line = f"RUN if cat /etc/redhat-release | grep 'release {el_ver}'; then yum update -y && yum clean all; fi"
         output = io.StringIO()
